import os
import dash
from dash import dcc, html, Input, Output, State
import plotly.graph_objs as go
import numpy as np
import random
import json
from dash import ctx
import base64
<<<<<<< HEAD
from elie.llm_calls import call_modal_llm, build_starter_prompt, parse_terms, build_further_prompt, build_final_prompt
=======
import os
>>>>>>> 4efed52a

app = dash.Dash(__name__)
server = app.server

# === Graph State ===
# Initialize with only the center node and no children
node_data = {
    "start": {"parent": None, "distance": 0.0, "label": ""}
}
clicked_nodes = set()
unclicked_nodes = []
clicked_nodes_list = []

# Placeholder for the How It Works markdown (fill in from README)
HOW_IT_WORKS_MD = """## How It Works

1. **Pick a topic:** Type in something you want to learn—say, "quaternions".

2. **Get a baseline:** ELIE shows you an initial explanation and a web of related concepts (e.g. "complex numbers", "rotation", "linear algebra").

3. **Click what you know:** Select any familiar node—e.g. "linear algebra"—and ELIE refines the explanation.

4. **Iterate to expertise:** Keep choosing known concepts; the map updates and the explanation sharpens until it's perfectly pitched to your expertise.
"""


explanation_paragraph = HOW_IT_WORKS_MD

def generate_children(term, count=3):
    """Generate 3 children and store in node_data with normalized distance."""
    if term not in node_data:
        return []

    existing_children = [k for k, v in node_data.items() if v["parent"] == term]
    if existing_children:
        return existing_children  # Already added

    total = len(node_data) + count
    for i in range(count):
        child = f"{term}_child_{i}"
        raw_dist = round(random.uniform(0.5, 1.5), 2)
        norm_dist = raw_dist / total * 6
        norm_dist = max(0.1, min(1.0, round(norm_dist * 10) / 10))
        raw_breadth = round(random.uniform(0.5, 1.5), 2)
        norm_breadth = raw_breadth / total * 6
        norm_breadth = max(0.1, min(1.0, round(norm_breadth * 10) / 10))
        node_data[child] = {
            "parent": term,
            "distance": norm_dist,
            "raw_distance": raw_dist,
            "breadth": norm_breadth,
            "raw_breadth": raw_breadth
        }
    recompute_all_distances()
    return [f"{term}_child_{i}" for i in range(count)]

def recompute_all_distances():
    total = len(node_data)
    for node, data in node_data.items():
        if data["parent"] is not None:
            # Distance
            raw_dist = data.get("raw_distance", data["distance"])
            norm_dist = raw_dist / total * 6
            norm_dist = max(0.1, min(1.0, round(norm_dist * 10) / 10))
            data["distance"] = norm_dist
            # Breadth
            raw_breadth = data.get("raw_breadth", data.get("breadth", 1.0))
            norm_breadth = raw_breadth / total * 6
            norm_breadth = max(0.1, min(1.0, round(norm_breadth * 10) / 10))
            data["breadth"] = norm_breadth

def build_positions(base_spacing=4.0):
    positions = {}

    def dfs(node, depth=0, angle=0.0, spread=np.pi * 2):
        if node in positions:
            return

        if node == "start":
            x, y = 0, 0
        else:
            parent = node_data[node]["parent"]
            dist = node_data[node]["distance"]
            px, py = positions.get(parent, (0, 0))
            r = base_spacing * dist
            x = px + r * np.cos(angle)
            y = py + r * np.sin(angle)

        positions[node] = (x, y)

        # Explore children
        children = [k for k, v in node_data.items() if v["parent"] == node]
        N = len(children)
        for i, child in enumerate(children):
            child_angle = angle + spread * ((i - (N - 1) / 2) / max(N, 1))
            dfs(child, depth + 1, child_angle, spread / 2)

    dfs("start")
    return positions

def rescale_positions(positions, target_radius=10.0):
    # Get all non-root positions
    non_root_positions = [(x, y) for node, (x, y) in positions.items() if (x, y) != (0, 0)]
    if not non_root_positions:
        return positions  # Only root node exists
    max_dist = max(np.hypot(x, y) for x, y in non_root_positions)
    if max_dist == 0:
        return positions  # All nodes at root
    scale = target_radius / max_dist
    return {node: (x * scale, y * scale) for node, (x, y) in positions.items()}

def generate_figure():
    positions = build_positions()
    positions = rescale_positions(positions, target_radius=10.0)
    xs, ys, labels, colors = [], [], [], []
    edge_xs, edge_ys = [], []
    edge_colors = []
    sizes = []

    for node, (x, y) in positions.items():
        xs.append(x)
        ys.append(y)
        if node == "start" and "label" in node_data[node]:
            label = node_data[node]["label"]
        else:
            label = node
        parent = node_data[node]["parent"]
        breadth = node_data[node].get("breadth", 1.0)
        if parent:
            if parent in positions:
                px, py = positions[parent]
                edge_xs += [px, x, None]
                edge_ys += [py, y, None]
                # Edge color: green if node is clicked, else gray
                if node in clicked_nodes:
                    edge_colors.append('rgba(2,171,19,0.35)')
                else:
                    edge_colors.append('#888')
        elif node != "start":
            label += f" ({breadth})"
        sizes.append(80 * breadth)
        labels.append(label)
        if node == "start":
            colors.append("black")
        elif node in clicked_nodes:
            colors.append("#02ab13")  # dark olive green
        else:
            colors.append("#d3d3d3")  # light grey

    # Compute centroid
    center_x = sum(xs) / len(xs)
    center_y = sum(ys) / len(ys)
    spread = max(
        max(xs) - min(xs),
        max(ys) - min(ys),
    ) / 2 + 2

    x_range = [center_x - spread, center_x + spread]
    y_range = [center_y - spread, center_y + spread]

    # Draw edges with per-segment color
    edge_traces = []
    edge_idx = 0
    for i in range(0, len(edge_xs), 3):
        color = edge_colors[edge_idx] if edge_idx < len(edge_colors) else '#888'
        edge_traces.append(go.Scatter(
            x=edge_xs[i:i+2],
            y=edge_ys[i:i+2],
            mode="lines",
            line=dict(width=2, color=color),
            hoverinfo="none",
            showlegend=False
        ))
        edge_idx += 1

    node_trace = go.Scatter(
        x=xs,
        y=ys,
        mode="markers+text",
        text=labels,
        textposition="top center",
        marker=dict(
            size=sizes,
            color=colors,
            opacity=1,
            line=dict(width=2, color='white')
        ),
        customdata=list(positions.keys()),
        hoverinfo="text",
        selected=dict(marker=dict(opacity=1)),
        unselected=dict(marker=dict(opacity=1))
    )

    layout = go.Layout(
        clickmode="event+select",
        xaxis=dict(visible=False, range=x_range),
        yaxis=dict(visible=False, range=y_range),
        margin=dict(l=20, r=20, t=40, b=20),
        height=700,
        transition={'duration': 500, 'easing': 'cubic-in-out'},
        showlegend=False,
        plot_bgcolor='white',
        paper_bgcolor='white',
        shapes=[dict(
            type='rect',
            xref='paper', yref='paper',
            x0=0, y0=0, x1=1, y1=1,
            line=dict(color='black', width=2),
            fillcolor='rgba(0,0,0,0)'
        )]
    )

    return go.Figure(data=edge_traces + [node_trace], layout=layout)

# === Dash Layout ===
app.layout = html.Div([
    html.H2(
        "ELIE (Explain Like I'm an Expert)",
        style={
            "textAlign": "left",
            "width": "100%",
            "marginLeft": "40px"
        }
    ),
    dcc.Store(id="input-overlay-visible", data=True),
    html.Div([
        # Graph and overlay input
        html.Div([
            dcc.Graph(id="graph", figure=generate_figure(), style={"flex": "3 1 0%", "position": "relative", "zIndex": 1}),
            # Overlay input centered on graph
            html.Div(
                dcc.Input(
                    id="start-input",
                    type="text",
                    placeholder="Enter root concept...",
                    debounce=True,
                    n_submit=0,
                    style={
                        "padding": "12px 28px",
                        "fontSize": "1.18em",
                        "borderRadius": "9px",
                        "backgroundColor": "#e0e7ef",
                        "border": "1.5px solid #b0b8c1",
                        "color": "#222",
                        "boxShadow": "0 2px 8px rgba(0,0,0,0.07)",
                        "outline": "none",
                        "width": "340px",
                        "textAlign": "center",
                        "marginTop": "4.5em",
                        "marginRight": "15.0em"
                    }
                ),
                id="centered-input-overlay",
                style={
                    "position": "fixed",
                    "left": "50%",
                    "top": "50%",
                    "transform": "translate(-70%, -50%)",
                    "zIndex": 10,
                    "pointerEvents": "auto"
                }
            ),
        ], style={"flex": "3 1 0%", "position": "relative", "minHeight": "700px"}),
        html.Div([
            html.Button(
                "Reset Term",
                id="reset-term-btn",
                n_clicks=0,
                style={
                    "padding": "10px 22px",
                    "fontSize": "1.08em",
                    "borderRadius": "7px",
                    "backgroundColor": "#e0e7ef",
                    "border": "1px solid #b0b8c1",
                    "color": "#222",
                    "cursor": "pointer",
                    "transition": "background 0.2s, color 0.2s",
                    "width": "auto%",
                    "display": "block",
                    "marginBottom": "10px"
                    
                }
            ),
            html.Div([
                html.Button(
                    "Save Graph",
                    id="save-btn",
                    n_clicks=0,
                    style={
                        "padding": "10px 22px",
                        "fontSize": "1.08em",
                        "borderRadius": "7px",
                        "backgroundColor": "#e0e7ef",
                        "border": "1px solid #b0b8c1",
                        "color": "#222",
                        "cursor": "pointer",
                        "transition": "background 0.2s, color 0.2s"
                    }
                ),
                dcc.Download(id="download-graph"),
                dcc.Upload(
                    id="upload-graph",
                    children=html.Button(
                        "Load Graph",
                        style={
                            "padding": "10px 22px",
                            "fontSize": "1.08em",
                            "borderRadius": "7px",
                            "backgroundColor": "#e0e7ef",
                            "border": "1px solid #b0b8c1",
                            "color": "#222",
                            "cursor": "pointer",
                            "transition": "background 0.2s, color 0.2s",
                            "marginLeft": "10px"
                        }
                    ),
                    multiple=False
                ),
            ], style={"marginBottom": "16px", "display": "flex", "gap": "10px", "justifyContent": "center"}),
            html.Div(
                id="info-box",
                children=[
                    html.H4("Welcome to ELIE!"),
                    dcc.Markdown(explanation_paragraph),
                ],
                style={
                    "border": "1px solid #ccc",
                    "padding": "15px",
                    "backgroundColor": "#f9f9f9",
                    "borderRadius": "8px",
                    "flex": "1 1 0%",
                    "maxWidth": "350px",
                    "minWidth": "220px",
                    "marginTop": "0px",
                    "marginLeft": "20px",
                    "marginRight": "30px"
                }
            )
        ], style={"display": "flex", "flexDirection": "column", "alignItems": "stretch", "flex": "1 1 0%"})
    ], style={"display": "flex", "flexDirection": "row", "alignItems": "flex-start"}),
    dcc.Store(id="last-clicked", data="start"),
])

@app.callback(
    [
        Output("graph", "figure"),
        Output("last-clicked", "data"),
        Output("info-box", "children"),
        Output("upload-graph", "contents"),
        Output("input-overlay-visible", "data"),
        Output("start-input", "value"),
    ],
    [
        Input("graph", "clickData"),
        Input("start-input", "n_submit"),
        Input("upload-graph", "contents"),
        Input("reset-term-btn", "n_clicks")
    ],
    [
        State("start-input", "value"),
        State("last-clicked", "data")
    ]
)
def handle_interaction(clickData, input_submit, upload_contents, reset_clicks, user_input, last_clicked):
    global node_data, clicked_nodes, unclicked_nodes, clicked_nodes_list, explanation_paragraph

    ctx = dash.callback_context
    trigger_id = ctx.triggered[0]["prop_id"].split(".")[0] if ctx.triggered else None

    # --- Reset logic ---
    if trigger_id == "reset-term-btn":
        node_data = {
            "start": {"parent": None, "distance": 0.0, "label": ""}
        }
        clicked_nodes.clear()
        unclicked_nodes.clear()
        clicked_nodes_list.clear()
        explanation_paragraph = HOW_IT_WORKS_MD
        info_box_children = [
            html.H4("Welcome to ELIE!"),
            dcc.Markdown(explanation_paragraph),
        ]
        return generate_figure(), "start", info_box_children, None, True, ""

    # --- Load logic ---
    if trigger_id == "upload-graph" and upload_contents is not None:
        content_type, content_string = upload_contents.split(',')
        decoded = base64.b64decode(content_string)
        data = json.loads(decoded.decode('utf-8'))
        node_data = data["node_data"]
        clicked_nodes = set(clicked_nodes_list := data["clicked_nodes_list"])
        unclicked_nodes = data["unclicked_nodes"]
        explanation_paragraph = data.get("explanation", HOW_IT_WORKS_MD)
        recompute_all_distances()
        info_box_children = [
            html.H4(f"About {node_data['start'].get('label', 'start')}"),
            dcc.Markdown(explanation_paragraph),
        ]
        return generate_figure(), "start", info_box_children, None, False, dash.no_update

    # --- Submit logic ---
    if trigger_id == "start-input" and user_input:
        term = user_input.strip()
        # Call LLM to get starter terms
        llm_response = call_modal_llm(build_starter_prompt(term))
        parsed_terms = parse_terms(llm_response, num_terms=4)  # Should return a dict like your starter_terms

        node_data = {
            "start": {"parent": None, "distance": 0.0, "label": term}
        }
        for child_term, props in parsed_terms.items():
            node_data[child_term] = {
                "parent": "start",
                "distance": props["distance"],
                "raw_distance": props["distance"],
                "breadth": props["breadth"],
                "raw_breadth": props["breadth"]
            }
        recompute_all_distances()
        clicked_nodes.clear()
        unclicked_nodes[:] = [k for k in node_data.keys() if k != "start"]
        clicked_nodes_list.clear()
        # Dynamically generate explanation paragraph
        explanation_paragraph = call_modal_llm(build_final_prompt(term, clicked_nodes_list, unclicked_nodes))
        info_box_children = [
            html.H4(f"About {term}"),
            dcc.Markdown(explanation_paragraph),
        ]
        return generate_figure(), "start", info_box_children, dash.no_update, False, dash.no_update

    # --- Click logic ---
    if clickData and "points" in clickData:
        point = clickData["points"][0]
        clicked = point.get("customdata")
        if not clicked:
            return generate_figure(), last_clicked, dash.no_update, dash.no_update, False, dash.no_update
        if clicked == "start" and clicked in clicked_nodes:
            return generate_figure(), clicked, dash.no_update, dash.no_update, False, dash.no_update

        if clicked not in clicked_nodes:
            clicked_nodes.add(clicked)
            if clicked in unclicked_nodes:
                unclicked_nodes.remove(clicked)
            if clicked not in clicked_nodes_list:
                clicked_nodes_list.append(clicked)

            # Dynamically call LLM for further prerequisites
            initial_term = node_data["start"].get("label", "start")
            known_terms = clicked_nodes_list.copy()
            unknown_terms = unclicked_nodes.copy()
            further_prompt = build_further_prompt(initial_term, unknown_terms, known_terms)
            llm_response = call_modal_llm(further_prompt)
            parsed_terms = parse_terms(llm_response, num_terms=3)  # Should return a dict

            # Add new children to the graph
            for child_term, props in parsed_terms.items():
                if child_term not in node_data:
                    node_data[child_term] = {
                        "parent": clicked,
                        "distance": props["distance"],
                        "raw_distance": props["distance"],
                        "breadth": props["breadth"],
                        "raw_breadth": props["breadth"]
                    }
                    if child_term not in unclicked_nodes and child_term not in clicked_nodes_list:
                        unclicked_nodes.append(child_term)

            recompute_all_distances()
            # Update explanation paragraph dynamically
            explanation_paragraph = call_modal_llm(build_final_prompt(initial_term, unclicked_nodes, clicked_nodes_list))
            info_box_children = [
                html.H4(f"About {initial_term}"),
                dcc.Markdown(explanation_paragraph),
            ]
            return generate_figure(), clicked, info_box_children, dash.no_update, False, dash.no_update

    # --- Default ---
    return generate_figure(), last_clicked, dash.no_update, dash.no_update, True, dash.no_update

@app.callback(
    Output("download-graph", "data"),
    Input("save-btn", "n_clicks"),
    prevent_initial_call=True
)
def save_graph(n_clicks):
    if n_clicks:
        export_data = {
            "node_data": node_data,
            "clicked_nodes_list": clicked_nodes_list,
            "unclicked_nodes": unclicked_nodes,
            "explanation": explanation_paragraph  # define this variable
        }
        return dict(
            content=json.dumps(export_data, indent=2),
            filename="elie_graph.json"
        )
    return dash.no_update

<<<<<<< HEAD
# Overlay visibility callback
@app.callback(
    Output("centered-input-overlay", "style"),
    Input("input-overlay-visible", "data"),
)
def toggle_overlay(visible):
    if visible:
        return {
            "position": "fixed",
            "left": "50%",
            "top": "50%",
            "transform": "translate(-60%, -30%)",
            "zIndex": 10,
            "pointerEvents": "auto"
        }
    else:
        return {"display": "none"}

if __name__ == "__main__":
    app.run(debug=True)






=======
>>>>>>> 4efed52a

if __name__ == "__main__":
    port = int(os.getenv("PORT", 8050))
    app.run(debug=True, port=port)
    app.run(
        debug=True,
        host="0.0.0.0",
        port=port,
    )<|MERGE_RESOLUTION|>--- conflicted
+++ resolved
@@ -7,11 +7,8 @@
 import json
 from dash import ctx
 import base64
-<<<<<<< HEAD
 from elie.llm_calls import call_modal_llm, build_starter_prompt, parse_terms, build_further_prompt, build_final_prompt
-=======
 import os
->>>>>>> 4efed52a
 
 app = dash.Dash(__name__)
 server = app.server
@@ -510,8 +507,7 @@
         )
     return dash.no_update
 
-<<<<<<< HEAD
-# Overlay visibility callback
+
 @app.callback(
     Output("centered-input-overlay", "style"),
     Input("input-overlay-visible", "data"),
@@ -529,16 +525,6 @@
     else:
         return {"display": "none"}
 
-if __name__ == "__main__":
-    app.run(debug=True)
-
-
-
-
-
-
-=======
->>>>>>> 4efed52a
 
 if __name__ == "__main__":
     port = int(os.getenv("PORT", 8050))
