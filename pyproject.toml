[project]
name = "elie"
version = "0.1.0"
description = "Explain Like I'm an Expert."
readme = "README.md"
requires-python = ">=3.12"
dependencies = [
    "dash-bootstrap-components>=2.0.3",
    "dash>=3.0.4",
    "numpy",
<<<<<<< HEAD
]
=======
]

[project.optional-dependencies]
modal = ["modal>=0.1.0"] 
>>>>>>> 07f2def6
<|MERGE_RESOLUTION|>--- conflicted
+++ resolved
@@ -8,11 +8,7 @@
     "dash-bootstrap-components>=2.0.3",
     "dash>=3.0.4",
     "numpy",
-<<<<<<< HEAD
-]
-=======
 ]
 
 [project.optional-dependencies]
-modal = ["modal>=0.1.0"] 
->>>>>>> 07f2def6
+modal = ["modal>=0.1.0"] 